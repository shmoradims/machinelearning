// Licensed to the .NET Foundation under one or more agreements.
// The .NET Foundation licenses this file to you under the MIT license.
// See the LICENSE file in the project root for more information.

using System.Linq;
using System.Text;
using Microsoft.ML.Runtime;
using Microsoft.ML.Runtime.Data;
using Microsoft.ML.Runtime.EntryPoints;
using Microsoft.ML.Runtime.FastTree;
using Microsoft.ML.Runtime.FastTree.Internal;
using Microsoft.ML.Runtime.Model;
using Microsoft.ML.Runtime.Training;
using Microsoft.ML.Runtime.Internal.Internallearn;

[assembly: LoadableClass(FastTreeRegressionTrainer.Summary, typeof(FastTreeRegressionTrainer), typeof(FastTreeRegressionTrainer.Arguments),
    new[] { typeof(SignatureRegressorTrainer), typeof(SignatureTrainer), typeof(SignatureTreeEnsembleTrainer), typeof(SignatureFeatureScorerTrainer) },
    FastTreeRegressionTrainer.UserNameValue,
    FastTreeRegressionTrainer.LoadNameValue,
    FastTreeRegressionTrainer.ShortName,

    // FastRank names
    "FastRankRegression",
    "FastRankRegressionWrapper",
    "frr",
    "btr")]

[assembly: LoadableClass(typeof(FastTreeRegressionPredictor), null, typeof(SignatureLoadModel),
    "FastTree Regression Executor",
    FastTreeRegressionPredictor.LoaderSignature)]

namespace Microsoft.ML.Runtime.FastTree
{
    /// <include file='doc.xml' path='doc/members/member[@name="FastTree"]/*' />
    public sealed partial class FastTreeRegressionTrainer : BoostingFastTreeTrainerBase<FastTreeRegressionTrainer.Arguments, FastTreeRegressionPredictor>
    {
        public const string LoadNameValue = "FastTreeRegression";
        internal const string UserNameValue = "FastTree (Boosted Trees) Regression";
        internal const string Summary = "Trains gradient boosted decision trees to fit target values using least-squares.";
        internal const string ShortName = "ftr";

        private TestHistory _firstTestSetHistory;
        private Test _trainRegressionTest;
        private Test _testRegressionTest;

        public override PredictionKind PredictionKind => PredictionKind.Regression;

        public FastTreeRegressionTrainer(IHostEnvironment env, Arguments args)
            : base(env, args)
        {
        }

        public override FastTreeRegressionPredictor Train(TrainContext context)
        {
            Host.CheckValue(context, nameof(context));
            var trainData = context.TrainingSet;
            ValidData = context.ValidationSet;

            using (var ch = Host.Start("Training"))
            {
                trainData.CheckRegressionLabel();
                trainData.CheckFeatureFloatVector();
                trainData.CheckOptFloatWeight();
                FeatureCount = trainData.Schema.Feature.Type.ValueCount;
                ConvertData(trainData);
                TrainCore(ch);
                ch.Done();
            }
            return new FastTreeRegressionPredictor(Host, TrainedEnsemble, FeatureCount, InnerArgs);
        }

        protected override void CheckArgs(IChannel ch)
        {
            Contracts.AssertValue(ch);

            base.CheckArgs(ch);

            ch.CheckUserArg((Args.EarlyStoppingRule == null && !Args.EnablePruning) || (Args.EarlyStoppingMetrics >= 1 && Args.EarlyStoppingMetrics <= 2), nameof(Args.EarlyStoppingMetrics),
                    "earlyStoppingMetrics should be 1 or 2. (1: L1, 2: L2)");
        }

        protected override ObjectiveFunctionBase ConstructObjFunc(IChannel ch)
        {
            return new ObjectiveImpl(TrainSet, Args);
        }

        protected override OptimizationAlgorithm ConstructOptimizationAlgorithm(IChannel ch)
        {
            OptimizationAlgorithm optimizationAlgorithm = base.ConstructOptimizationAlgorithm(ch);
            if (Args.UseLineSearch)
            {
                var lossCalculator = new RegressionTest(optimizationAlgorithm.TrainingScores);
                // REVIEW: We should make loss indices an enum in BinaryClassificationTest.
                optimizationAlgorithm.AdjustTreeOutputsOverride = new LineSearch(lossCalculator, 1 /*L2 error*/, Args.NumPostBracketSteps, Args.MinStepSize);
            }

            return optimizationAlgorithm;
        }

        /// <summary>
        /// Gets the regression labels that were stored in the dataset skeleton, or
        /// constructs them from the ratings if absent. This returns null if the
        /// dataset itself is null.
        /// </summary>
        /// <param name="set">The dataset</param>
        /// <returns>The list of regression targets, or null if <paramref name="set"/> was null</returns>
        public static float[] GetDatasetRegressionLabels(Dataset set)
        {
            if (set == null)
                return null;
            double[] dlabels = set.Targets;
            Contracts.AssertValue(dlabels);
            Contracts.Assert(dlabels.Length == set.NumDocs);
            // REVIEW: Seems wasteful??
            return dlabels.Select(x => (float)x).ToArray(dlabels.Length);
        }

        protected override void PrepareLabels(IChannel ch)
        {
        }

        protected override Test ConstructTestForTrainingData()
        {
            return new RegressionTest(ConstructScoreTracker(TrainSet));
        }

        private void AddFullRegressionTests()
        {
            // Always compute training L1/L2 errors.
            Tests.Add(new RegressionTest(ConstructScoreTracker(TrainSet)));
            RegressionTest validTest = null;
            if (ValidSet != null)
            {
                validTest = new RegressionTest(ConstructScoreTracker(ValidSet));
                Tests.Add(validTest);
            }

            // If external label is missing use Rating column for L1/L2 error.
            // The values may not make much sense if regression value is not an actual label value.
            if (TestSets != null)
            {
                for (int t = 0; t < TestSets.Length; ++t)
                    Tests.Add(new RegressionTest(ConstructScoreTracker(TestSets[t])));
            }
        }

#if OLD_TRACING
        protected virtual void AddFullNDCGTests()
        {
            Tests.Add(new NDCGTest(ConstructScoreTracker(TrainSet), TrainSet.Ratings, _args.sortingAlgorithm));
            if (ValidSet != null)
            {
                Test test = new NDCGTest(ConstructScoreTracker(ValidSet), ValidSet.Ratings, _args.sortingAlgorithm);
                Tests.Add(test);
            }

            if (TestSets != null)
            {
                for (int t = 0; t < TestSets.Length; ++t)
                {
                    Test test = new NDCGTest(ConstructScoreTracker(TestSets[t]), TestSets[t].Ratings, _args.sortingAlgorithm);

                    if (t == 0)
                    {
                        _firstTestSetHistory = new TestHistory(test, 0);
                    }

                    Tests.Add(test);
                }
            }
        }
#endif

        protected override void InitializeTests()
        {
            // Initialize regression tests.
            if (Args.TestFrequency != int.MaxValue)
                AddFullRegressionTests();

            if (Args.PrintTestGraph)
            {
                // If FirstTestHistory is null (which means the tests were not intialized due to /tf==infinity),
                // we need initialize first set for graph printing.
                // Adding to a tests would result in printing the results after final iteration.
                if (_firstTestSetHistory == null)
                {
                    var firstTestSetTest = new RegressionTest(ConstructScoreTracker(TestSets[0]));
                    _firstTestSetHistory = new TestHistory(firstTestSetTest, 0);
                }
            }

            if (Args.PrintTrainValidGraph && _trainRegressionTest == null)
            {
                Test trainRegressionTest = new RegressionTest(ConstructScoreTracker(TrainSet));
                _trainRegressionTest = trainRegressionTest;
            }

            if (Args.PrintTrainValidGraph && _testRegressionTest == null && TestSets != null && TestSets.Length > 0)
                _testRegressionTest = new RegressionTest(ConstructScoreTracker(TestSets[0]));

            // Add early stopping if appropriate.
            TrainTest = new RegressionTest(ConstructScoreTracker(TrainSet), Args.EarlyStoppingMetrics);
            if (ValidSet != null)
                ValidTest = new RegressionTest(ConstructScoreTracker(ValidSet), Args.EarlyStoppingMetrics);

            if (Args.EnablePruning && ValidTest != null)
            {
                if (Args.UseTolerantPruning) // Use simple early stopping condition.
                    PruningTest = new TestWindowWithTolerance(ValidTest, 0, Args.PruningWindowSize, Args.PruningThreshold);
                else
                    PruningTest = new TestHistory(ValidTest, 0);
            }
        }

        protected override void PrintIterationMessage(IChannel ch, IProgressChannel pch)
        {
            // REVIEW: Shift this to use progress channels.
#if OLD_TRACING
            ch.Info("Finished iteration {0}", Ensemble.NumTrees);

            //This needs to be executed every iteration
            if (PruningTest != null)
            {
                if (PruningTest is TestWindowWithTolerance)
                {
                    if (PruningTest.BestIteration != -1)
                    {
                        ch.Info("Iteration {0} \t(Best tolerated validation moving average iter {1}:{2}~{3})",
                                Ensemble.NumTrees,
                                PruningTest.BestIteration,
                                (PruningTest as TestWindowWithTolerance).BestAverageValue,
                                (PruningTest as TestWindowWithTolerance).CurrentAverageValue);
                    }
                    else
                    {
                        ch.Info("Iteration {0}", Ensemble.NumTrees);
                    }
                }
                else
                {
                    ch.Info("Iteration {0} \t(best validation iter {1}:{2}>{3})",
                            Ensemble.NumTrees,
                            PruningTest.BestIteration,
                            PruningTest.BestResult.FinalValue,
                            PruningTest.ComputeTests().First().FinalValue);
                }
            }
            else
                base.PrintIterationMessage(ch, pch);
#else
            base.PrintIterationMessage(ch, pch);
#endif
        }

        protected override string GetTestGraphHeader()
        {
            StringBuilder headerBuilder = new StringBuilder("Eval:\tFileName\tNDCG@1\tNDCG@2\tNDCG@3\tNDCG@4\tNDCG@5\tNDCG@6\tNDCG@7\tNDCG@8\tNDCG@9\tNDCG@10");

            if (Args.PrintTrainValidGraph)
            {
                headerBuilder.Append("\tNDCG@20\tNDCG@40");
                headerBuilder.Append("\nNote: Printing train L2 error as NDCG@20 and test L2 error as NDCG@40..\n");
            }

            return headerBuilder.ToString();
        }

        protected override void ComputeTests()
        {
            if (_firstTestSetHistory != null)
            {
                _firstTestSetHistory.ComputeTests();
            }

            if (_trainRegressionTest != null)
            {
                _trainRegressionTest.ComputeTests();
            }

            if (_testRegressionTest != null)
            {
                _testRegressionTest.ComputeTests();
            }

            if (PruningTest != null)
            {
                PruningTest.ComputeTests();
            }
        }

        protected override string GetTestGraphLine()
        {
            StringBuilder lineBuilder = new StringBuilder();

            lineBuilder.AppendFormat("Eval:\tnet.{0:D8}.ini", Ensemble.NumTrees - 1);

            foreach (var r in _firstTestSetHistory.ComputeTests())
            {
                lineBuilder.AppendFormat("\t{0:0.0000}", r.FinalValue);
            }

            double trainRegression = 0.0;
            double validRegression = 0.0;

            // We only print non-zero train&valid graph if earlyStoppingTruncation!=0.
            // In case /es is not set, we print 0 for train and valid graph NDCG.
            // Let's keeping this behaviour for backward compatibility with previous FR version.
            // Ideally /graphtv should enforce non-zero /es in the commandline validation.
            if (_trainRegressionTest != null)
                trainRegression = _trainRegressionTest.ComputeTests().Last().FinalValue;
            if (_testRegressionTest != null)
                validRegression = _testRegressionTest.ComputeTests().Last().FinalValue;

            lineBuilder.AppendFormat("\t{0:0.0000}\t{1:0.0000}", trainRegression, validRegression);

            return lineBuilder.ToString();
        }

        protected override void Train(IChannel ch)
        {
            base.Train(ch);
            // Print final last iteration.
            // Note that trainNDCG printed in graph will be from copy of a value from previous iteration
            // and will differ slightly from the proper final value computed by FullTest.
            // We cannot compute the final NDCG here due to the fact we use FastNDCGTestForTrainSet
            // computing NDCG based on label sort saved during gradient computation (and we don't have
            // gradients for n+1 iteration).
            // Keeping it in sync with original FR code
            PrintTestGraph(ch);
        }

        internal sealed class ObjectiveImpl : ObjectiveFunctionBase, IStepSearch
        {
            private readonly float[] _labels;

            public ObjectiveImpl(Dataset trainData, RegressionGamTrainer.Arguments args) :
                base(
                    trainData,
                    args.LearningRates,
                    0,
                    args.MaxOutput,
                    args.GetDerivativesSampleRate,
                    false,
                    args.RngSeed)
            {
                _labels = GetDatasetRegressionLabels(trainData);
            }

            public ObjectiveImpl(Dataset trainData, Arguments args)
                : base(
                    trainData,
                    args.LearningRates,
                    args.Shrinkage,
                    args.MaxTreeOutput,
                    args.GetDerivativesSampleRate,
                    args.BestStepRankingRegressionTrees,
                    args.RngSeed)
            {
                if (args.DropoutRate > 0 && LearningRate > 0) // Don't do shrinkage if dropouts are used.
                    Shrinkage = 1.0 / LearningRate;

                _labels = GetDatasetRegressionLabels(trainData);
            }

            public void AdjustTreeOutputs(IChannel ch, RegressionTree tree, DocumentPartitioning partitioning, ScoreTracker trainingScores)
            {
                double shrinkage = LearningRate * Shrinkage;
                for (int l = 0; l < tree.NumLeaves; ++l)
                {
                    double output = tree.GetOutput(l) * shrinkage;
                    tree.SetOutput(l, output);
                }
            }

            protected override void GetGradientInOneQuery(int query, int threadIndex)
            {
                int begin = Dataset.Boundaries[query];
                int end = Dataset.Boundaries[query + 1];

                // Gradient.
                unchecked
                {
                    for (int i = begin; i < end; ++i)
                        Gradient[i] = _labels[i] - Scores[i];
                }
            }
        }
    }

    public sealed class FastTreeRegressionPredictor : FastTreePredictionWrapper
    {
        public const string LoaderSignature = "FastTreeRegressionExec";
        public const string RegistrationName = "FastTreeRegressionPredictor";

        private static VersionInfo GetVersionInfo()
        {
            return new VersionInfo(
                modelSignature: "FTREE RE",
                // verWrittenCur: 0x00010001, // Initial
                // verWrittenCur: 0x00010002, // _numFeatures serialized
                // verWrittenCur: 0x00010003, // Ini content out of predictor
                //verWrittenCur: 0x00010004, // Add _defaultValueForMissing
                verWrittenCur: 0x00010005, // Categorical splits.
                verReadableCur: 0x00010004,
                verWeCanReadBack: 0x00010001,
                loaderSignature: LoaderSignature);
        }

        protected override uint VerNumFeaturesSerialized => 0x00010002;

        protected override uint VerDefaultValueSerialized => 0x00010004;

        protected override uint VerCategoricalSplitSerialized => 0x00010005;

        internal FastTreeRegressionPredictor(IHostEnvironment env, Ensemble trainedEnsemble, int featureCount, string innerArgs)
            : base(env, RegistrationName, trainedEnsemble, featureCount, innerArgs)
        {
        }

        private FastTreeRegressionPredictor(IHostEnvironment env, ModelLoadContext ctx)
            : base(env, RegistrationName, ctx, GetVersionInfo())
        {
        }

        protected override void SaveCore(ModelSaveContext ctx)
        {
            base.SaveCore(ctx);
            ctx.SetVersionInfo(GetVersionInfo());
        }

        public static FastTreeRegressionPredictor Create(IHostEnvironment env, ModelLoadContext ctx)
        {
            Contracts.CheckValue(env, nameof(env));
            env.CheckValue(ctx, nameof(ctx));
            ctx.CheckAtModel(GetVersionInfo());
            return new FastTreeRegressionPredictor(env, ctx);
        }

        public override PredictionKind PredictionKind => PredictionKind.Regression;
    }

    public static partial class FastTree
    {
        [TlcModule.EntryPoint(Name = "Trainers.FastTreeRegressor",
<<<<<<< HEAD
            Desc = FastTreeRegressionTrainer.Summary, 
            Remarks = FastTreeRegressionTrainer.Remarks, 
            UserName = FastTreeRegressionTrainer.UserNameValue, 
            ShortName = FastTreeRegressionTrainer.ShortName)]
=======
            Desc = FastTreeRegressionTrainer.Summary,
            UserName = FastTreeRegressionTrainer.UserNameValue,
            ShortName = FastTreeRegressionTrainer.ShortName,
            XmlInclude = new[] { @"<include file='../Microsoft.ML.FastTree/doc.xml' path='doc/members/member[@name=""FastTree""]/*' />",
                                 @"<include file='../Microsoft.ML.FastTree/doc.xml' path='doc/members/example[@name=""FastTreeRegressor""]/*' />"})]
>>>>>>> ae13dbb1
        public static CommonOutputs.RegressionOutput TrainRegression(IHostEnvironment env, FastTreeRegressionTrainer.Arguments input)
        {
            Contracts.CheckValue(env, nameof(env));
            var host = env.Register("TrainFastTree");
            host.CheckValue(input, nameof(input));
            EntryPointUtils.CheckInputArgs(host, input);

            return LearnerEntryPointsUtils.Train<FastTreeRegressionTrainer.Arguments, CommonOutputs.RegressionOutput>(host, input,
                () => new FastTreeRegressionTrainer(host, input),
                () => LearnerEntryPointsUtils.FindColumn(host, input.TrainingData.Schema, input.LabelColumn),
                () => LearnerEntryPointsUtils.FindColumn(host, input.TrainingData.Schema, input.WeightColumn),
                () => LearnerEntryPointsUtils.FindColumn(host, input.TrainingData.Schema, input.GroupIdColumn));
        }
    }
}<|MERGE_RESOLUTION|>--- conflicted
+++ resolved
@@ -442,18 +442,11 @@
     public static partial class FastTree
     {
         [TlcModule.EntryPoint(Name = "Trainers.FastTreeRegressor",
-<<<<<<< HEAD
-            Desc = FastTreeRegressionTrainer.Summary, 
-            Remarks = FastTreeRegressionTrainer.Remarks, 
-            UserName = FastTreeRegressionTrainer.UserNameValue, 
-            ShortName = FastTreeRegressionTrainer.ShortName)]
-=======
             Desc = FastTreeRegressionTrainer.Summary,
             UserName = FastTreeRegressionTrainer.UserNameValue,
             ShortName = FastTreeRegressionTrainer.ShortName,
             XmlInclude = new[] { @"<include file='../Microsoft.ML.FastTree/doc.xml' path='doc/members/member[@name=""FastTree""]/*' />",
                                  @"<include file='../Microsoft.ML.FastTree/doc.xml' path='doc/members/example[@name=""FastTreeRegressor""]/*' />"})]
->>>>>>> ae13dbb1
         public static CommonOutputs.RegressionOutput TrainRegression(IHostEnvironment env, FastTreeRegressionTrainer.Arguments input)
         {
             Contracts.CheckValue(env, nameof(env));
